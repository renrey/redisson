<project xmlns="http://maven.apache.org/POM/4.0.0" xmlns:xsi="http://www.w3.org/2001/XMLSchema-instance" xsi:schemaLocation="http://maven.apache.org/POM/4.0.0 http://maven.apache.org/xsd/maven-4.0.0.xsd">
    <modelVersion>4.0.0</modelVersion>

    <parent>
        <groupId>org.redisson</groupId>
        <artifactId>redisson-parent</artifactId>
<<<<<<< HEAD
        <version>3.1.1-SNAPSHOT</version>
=======
        <version>2.6.1-SNAPSHOT</version>
>>>>>>> 7b07c4b0
        <relativePath>../</relativePath>
    </parent>

    <artifactId>redisson-all</artifactId>
    <packaging>jar</packaging>

    <name>Redisson/All-in-One</name>

    <description>Redis based In-Memory Data Grid for Java</description>
    <inceptionYear>2014</inceptionYear>
    <url>http://redisson.org</url>

    <organization>
       <name>The Redisson Project</name>
       <url>http://redisson.org/</url>
    </organization>

    <scm>
        <url>scm:git:git@github.com:mrniko/redisson.git</url>
        <connection>scm:git:git@github.com:mrniko/redisson.git</connection>
        <developerConnection>scm:git:git@github.com:mrniko/redisson.git</developerConnection>
        <tag>redisson-parent-0.9.0</tag>
    </scm>

    <prerequisites>
        <maven>3.0.5</maven>
    </prerequisites>

    <licenses>
        <license>
            <name>Apache v2</name>
            <url>http://www.apache.org/licenses/LICENSE-2.0.html</url>
            <distribution>manual</distribution>
        </license>
    </licenses>

    <profiles>
        <profile>
            <id>release-sign-artifacts</id>
            <activation>
                <property>
                    <name>performRelease</name>
                    <value>true</value>
                </property>
            </activation>
            <build>
                <plugins>
                    <plugin>
                        <groupId>org.apache.maven.plugins</groupId>
                        <artifactId>maven-gpg-plugin</artifactId>
                        <version>1.6</version>
                        <executions>
                            <execution>
                                <id>sign-artifacts</id>
                                <phase>verify</phase>
                                <goals>
                                    <goal>sign</goal>
                                </goals>
                            </execution>
                        </executions>
                    </plugin>
                </plugins>
            </build>
        </profile>
        <profile>
            <id>unit-test</id>
            <properties>
                <maven.test.skip>false</maven.test.skip>
            </properties>
        </profile>
    </profiles>

    <dependencies>
        <dependency>
            <groupId>org.redisson</groupId>
            <artifactId>redisson</artifactId>
            <version>${project.version}</version>
        </dependency>
        <dependency>
            <groupId>io.netty</groupId>
            <artifactId>netty-transport-native-epoll</artifactId>
            <classifier>linux-x86_64</classifier>
            <version>4.0.41.Final</version>
        </dependency>
        <dependency>
            <groupId>com.esotericsoftware</groupId>
            <artifactId>kryo</artifactId>
            <version>3.0.3</version>
        </dependency>
        <dependency>
            <groupId>org.slf4j</groupId>
            <artifactId>slf4j-simple</artifactId>
            <version>1.7.16</version>
        </dependency>

        <dependency>
            <groupId>com.fasterxml.jackson.dataformat</groupId>
            <artifactId>jackson-dataformat-cbor</artifactId>
            <version>2.7.6</version>
            <scope>provided</scope>
        </dependency>
        <dependency>
            <groupId>com.fasterxml.jackson.dataformat</groupId>
            <artifactId>jackson-dataformat-smile</artifactId>
            <version>2.7.6</version>
            <scope>provided</scope>
        </dependency>
        <dependency>
            <groupId>com.fasterxml.jackson.dataformat</groupId>
            <artifactId>jackson-dataformat-avro</artifactId>
            <version>2.7.6</version>
            <scope>provided</scope>
        </dependency>

        <dependency>
            <groupId>net.jpountz.lz4</groupId>
            <artifactId>lz4</artifactId>
            <version>1.3.0</version>
            <scope>provided</scope>
        </dependency>
        <dependency>
            <groupId>org.msgpack</groupId>
            <artifactId>jackson-dataformat-msgpack</artifactId>
            <version>0.8.7</version>
            <scope>provided</scope>
        </dependency>
        <dependency>
            <groupId>org.xerial.snappy</groupId>
            <artifactId>snappy-java</artifactId>
            <version>1.1.2.6</version>
            <scope>provided</scope>
        </dependency>
        <dependency>
            <groupId>de.ruedigermoeller</groupId>
            <artifactId>fst</artifactId>
            <version>2.47</version>
            <scope>provided</scope>
        </dependency>

        <dependency>
            <groupId>org.springframework</groupId>
            <artifactId>spring-context</artifactId>
            <version>[3.1,)</version>
            <scope>provided</scope>
        </dependency>
        <dependency>
            <groupId>org.springframework</groupId>
            <artifactId>spring-context-support</artifactId>
            <version>[3.1,)</version>
            <scope>provided</scope>
        </dependency>

    </dependencies>

    <build>
        <plugins>
            <plugin>
                <groupId>org.apache.maven.plugins</groupId>
                <artifactId>maven-jar-plugin</artifactId>
                <version>3.0.2</version>
                <configuration>
                    <archive>
                        <index>true</index>
                        <manifest>
                            <mainClass>org.redisson.RedissonNode</mainClass>
                            <addClasspath>false</addClasspath>
                            <addDefaultImplementationEntries>true</addDefaultImplementationEntries>
                            <addDefaultSpecificationEntries>true</addDefaultSpecificationEntries>
                        </manifest>
                    </archive>
                </configuration>
            </plugin>

            <plugin>
                <groupId>org.apache.maven.plugins</groupId>
                <artifactId>maven-shade-plugin</artifactId>
                <version>2.4.3</version>
                <executions>
                    <execution>
                        <id>shade-artifacts</id>
                        <goals>
                            <goal>shade</goal>
                        </goals>
                        <configuration>
                            <shadedArtifactId>redisson-all</shadedArtifactId>
                            <promoteTransitiveDependencies>true</promoteTransitiveDependencies>
                            <minimizeJar>false</minimizeJar>
                            <createSourcesJar>true</createSourcesJar>
                        </configuration>
                    </execution>
                </executions>
	    </plugin>

            <plugin>
         	<groupId>org.apache.maven.plugins</groupId>
         	<artifactId>maven-javadoc-plugin</artifactId>
         	<version>2.10.4</version>
                <executions>
                  <execution>
                    <phase>package</phase>
                    <goals>
                      <goal>jar</goal>
                    </goals>
                  </execution>
                </executions>
                <configuration>
                  <includeDependencySources>true</includeDependencySources>
                  <dependencySourceIncludes>
                      <dependencySourceInclude>org.redisson:*</dependencySourceInclude>
                  </dependencySourceIncludes>
                </configuration>
            </plugin>

        </plugins>
    </build>

</project><|MERGE_RESOLUTION|>--- conflicted
+++ resolved
@@ -4,11 +4,8 @@
     <parent>
         <groupId>org.redisson</groupId>
         <artifactId>redisson-parent</artifactId>
-<<<<<<< HEAD
+
         <version>3.1.1-SNAPSHOT</version>
-=======
-        <version>2.6.1-SNAPSHOT</version>
->>>>>>> 7b07c4b0
         <relativePath>../</relativePath>
     </parent>
 
