--- conflicted
+++ resolved
@@ -121,296 +121,6 @@
         </profile>
     </profiles>
 
-<<<<<<< HEAD
-    <dependencies>
-        <dependency>
-            <groupId>io.netty</groupId>
-            <artifactId>netty-transport-native-epoll</artifactId>
-            <version>4.0.39.Final</version>
-            <scope>provided</scope>
-        </dependency>
-        <dependency>
-            <groupId>io.netty</groupId>
-            <artifactId>netty-common</artifactId>
-            <version>4.0.39.Final</version>
-        </dependency>
-        <dependency>
-            <groupId>io.netty</groupId>
-            <artifactId>netty-codec</artifactId>
-            <version>4.0.39.Final</version>
-        </dependency>
-        <dependency>
-            <groupId>io.netty</groupId>
-            <artifactId>netty-buffer</artifactId>
-            <version>4.0.39.Final</version>
-        </dependency>
-        <dependency>
-            <groupId>io.netty</groupId>
-            <artifactId>netty-transport</artifactId>
-            <version>4.0.39.Final</version>
-        </dependency>
-        <dependency>
-            <groupId>io.netty</groupId>
-            <artifactId>netty-handler</artifactId>
-            <version>4.0.39.Final</version>
-        </dependency>
-
-        <dependency>
-            <groupId>io.projectreactor</groupId>
-            <artifactId>reactor-stream</artifactId>
-            <version>2.0.8.RELEASE</version>
-        </dependency>
-
-        <dependency>
-            <groupId>org.assertj</groupId>
-            <artifactId>assertj-core</artifactId>
-            <version>3.4.1</version>
-            <scope>test</scope>
-        </dependency>
-        <dependency>
-            <groupId>com.jayway.awaitility</groupId>
-            <artifactId>awaitility</artifactId>
-            <version>1.7.0</version>
-            <scope>test</scope>
-        </dependency>
-        <dependency>
-            <groupId>junit</groupId>
-            <artifactId>junit</artifactId>
-            <version>4.12</version>
-            <scope>test</scope>
-        </dependency>
-        <dependency>
-            <groupId>org.hamcrest</groupId>
-            <artifactId>hamcrest-library</artifactId>
-            <version>1.3</version>
-            <scope>test</scope>
-        </dependency>
-        <dependency>
-            <groupId>org.slf4j</groupId>
-            <artifactId>slf4j-simple</artifactId>
-            <version>1.7.12</version>
-            <scope>test</scope>
-        </dependency>
-
-        <dependency>
-            <groupId>net.jpountz.lz4</groupId>
-            <artifactId>lz4</artifactId>
-            <version>1.3.0</version>
-            <scope>provided</scope>
-        </dependency>
-        <dependency>
-            <groupId>org.msgpack</groupId>
-            <artifactId>jackson-dataformat-msgpack</artifactId>
-            <version>0.8.7</version>
-            <scope>provided</scope>
-        </dependency>
-        <dependency>
-            <groupId>org.xerial.snappy</groupId>
-            <artifactId>snappy-java</artifactId>
-            <version>1.1.2.6</version>
-            <scope>provided</scope>
-        </dependency>
-        <dependency>
-            <groupId>de.ruedigermoeller</groupId>
-            <artifactId>fst</artifactId>
-            <version>2.47</version>
-            <scope>provided</scope>
-        </dependency>
-        <dependency>
-            <groupId>com.esotericsoftware</groupId>
-            <artifactId>kryo</artifactId>
-            <version>3.0.3</version>
-            <scope>provided</scope>
-        </dependency>
-        <dependency>
-            <groupId>org.slf4j</groupId>
-            <artifactId>slf4j-api</artifactId>
-            <version>1.7.21</version>
-        </dependency>
-
-        <dependency>
-            <groupId>com.fasterxml.jackson.dataformat</groupId>
-            <artifactId>jackson-dataformat-yaml</artifactId>
-            <version>2.6.5</version>
-        </dependency>
-        <dependency>
-            <groupId>com.fasterxml.jackson.core</groupId>
-            <artifactId>jackson-core</artifactId>
-            <version>2.6.5</version>
-        </dependency>
-        <dependency>
-            <groupId>com.fasterxml.jackson.core</groupId>
-            <artifactId>jackson-databind</artifactId>
-            <version>2.6.5</version>
-        </dependency>
-        <dependency>
-            <groupId>com.fasterxml.jackson.dataformat</groupId>
-            <artifactId>jackson-dataformat-cbor</artifactId>
-            <version>2.6.5</version>
-            <scope>provided</scope>
-        </dependency>
-        <dependency>
-            <groupId>net.openhft</groupId>
-            <artifactId>zero-allocation-hashing</artifactId>
-            <version>0.5</version>
-        </dependency>
-        <dependency>
-            <groupId>net.bytebuddy</groupId>
-            <artifactId>byte-buddy</artifactId>
-            <version>1.3.19</version>
-        </dependency>
-        <dependency>
-            <groupId>org.jodd</groupId>
-            <artifactId>jodd-bean</artifactId>
-            <version>3.7.1</version>
-        </dependency>
-        <dependency>
-            <groupId>org.springframework</groupId>
-            <artifactId>spring-context</artifactId>
-            <version>[3.1,)</version>
-            <scope>provided</scope>
-        </dependency>
-        <dependency>
-            <groupId>org.springframework</groupId>
-            <artifactId>spring-context-support</artifactId>
-            <version>[3.1,)</version>
-            <scope>provided</scope>
-        </dependency>
-
-    </dependencies>
-
-    <build>
-        <plugins>
-            <plugin>
-                <groupId>org.codehaus.mojo</groupId>
-                <artifactId>versions-maven-plugin</artifactId>
-                <version>2.2</version>
-            </plugin>
-
-            <plugin>
-                <groupId>org.apache.maven.plugins</groupId>
-                <artifactId>maven-release-plugin</artifactId>
-                <version>2.5.3</version>
-            </plugin>
-
-            <plugin>
-                <groupId>org.apache.maven.plugins</groupId>
-                <artifactId>maven-eclipse-plugin</artifactId>
-                <version>2.10</version>
-                <configuration>
-                    <downloadSources>true</downloadSources>
-                    <forceRecheck>true</forceRecheck>
-                </configuration>
-            </plugin>
-
-            <plugin>
-                <groupId>org.apache.maven.plugins</groupId>
-                <artifactId>maven-pmd-plugin</artifactId>
-                <version>3.6</version>
-                <executions>
-                    <execution>
-                        <phase>verify</phase>
-                        <goals>
-                            <goal>pmd</goal>
-                            <goal>cpd</goal>
-                        </goals>
-                    </execution>
-                </executions>
-                <configuration>
-                    <linkXref>true</linkXref>
-                    <minimumTokens>100</minimumTokens>
-                    <targetJdk>${source.version}</targetJdk>
-                    <verbose>true</verbose>
-                </configuration>
-            </plugin>
-
-            <plugin>
-                <groupId>org.apache.maven.plugins</groupId>
-                <artifactId>maven-checkstyle-plugin</artifactId>
-                <version>2.17</version>
-                <executions>
-                    <execution>
-                        <phase>verify</phase>
-                        <goals>
-                            <goal>checkstyle</goal>
-                        </goals>
-                    </execution>
-                </executions>
-                <configuration>
-                    <consoleOutput>true</consoleOutput>
-                    <enableRSS>false</enableRSS>
-                    <configLocation>/checkstyle.xml</configLocation>
-                </configuration>
-            </plugin>
-
-            <plugin>
-                <artifactId>maven-compiler-plugin</artifactId>
-                <version>3.5.1</version>
-                <configuration>
-                    <source>${source.version}</source>
-                    <target>${source.version}</target>
-                    <optimize>true</optimize>
-                    <showDeprecations>true</showDeprecations>
-                </configuration>
-                <executions>
-                    <execution>
-                        <id>default-testCompile</id>
-                        <phase>process-test-sources</phase>
-                        <goals>
-                            <goal>testCompile</goal>
-                        </goals>
-                        <configuration>
-                            <fork>true</fork>
-                            <source>${test.source.version}</source>
-                            <target>${test.source.version}</target>
-                        </configuration>
-                    </execution>
-                </executions>
-            </plugin>
-
-            <plugin>
-                <groupId>org.apache.maven.plugins</groupId>
-                <artifactId>maven-source-plugin</artifactId>
-                <version>3.0.0</version>
-                <executions>
-                    <execution>
-                        <id>attach-sources</id>
-                        <goals>
-                            <goal>jar</goal>
-                        </goals>
-                    </execution>
-                </executions>
-            </plugin>
-
-
-            <plugin>
-                <groupId>org.apache.maven.plugins</groupId>
-                <artifactId>maven-surefire-plugin</artifactId>
-                <version>2.19.1</version>
-                <configuration>
-                    <properties>
-                        <property>
-                            <name>listener</name>
-                            <value>org.redisson.RedissonTestRunListener</value>
-                        </property>
-                    </properties>
-                </configuration>
-            </plugin>
-
-            <plugin>
-                <groupId>org.apache.felix</groupId>
-                <artifactId>maven-bundle-plugin</artifactId>
-                <version>3.0.1</version>
-                <extensions>true</extensions>
-                <configuration>
-                    <instructions>
-                        <Bundle-SymbolicName>${project.artifactId}</Bundle-SymbolicName>
-                        <DynamicImport-Package>*</DynamicImport-Package>
-                    </instructions>
-                </configuration>
-            </plugin>
-=======
->>>>>>> d112b537
 
   <build>
       <directory>target</directory>
